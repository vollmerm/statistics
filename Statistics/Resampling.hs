{-# LANGUAGE BangPatterns #-}

-- |
-- Module    : Statistics.Resampling
-- Copyright : (c) 2009, 2010 Bryan O'Sullivan
-- License   : BSD3
--
-- Maintainer  : bos@serpentine.com
-- Stability   : experimental
-- Portability : portable
--
-- Resampling statistics.

module Statistics.Resampling
    (
      Resample(..)
    , jackknife
    , resample
    ) where

import Control.Concurrent (forkIO, newChan, readChan, writeChan)
import Control.Monad (forM_, liftM, replicateM_)
import Control.Monad.Primitive (PrimMonad, PrimState)
import Data.Vector.Algorithms.Intro (sort)
import Data.Vector.Generic (generateM, unsafeFreeze)
import Data.Word (Word32)
import GHC.Conc (numCapabilities)
import Statistics.Function (indices)
import Statistics.Types (Estimator, Sample)
import System.Random.MWC (Gen, initialize, uniform, uniformVector)
import qualified Data.Vector.Unboxed as U
import qualified Data.Vector.Unboxed.Mutable as MU

-- | A resample drawn randomly, with replacement, from a set of data
-- points.  Distinct from a normal array to make it harder for your
-- humble author's brain to go wrong.
newtype Resample = Resample {
      fromResample :: U.Vector Double
    } deriving (Eq, Show)

-- | /O(e*r*s)/ Resample a data set repeatedly, with replacement,
-- computing each estimate over the resampled data.
--
-- This function is expensive; it has to do work proportional to
-- /e*r*s/, where /e/ is the number of estimation functions, /r/ is
-- the number of resamples to compute, and /s/ is the number of
-- original samples.
--
-- To improve performance, this function will make use of all
-- available CPUs.  At least with GHC 7.0, parallel performance seems
-- best if the parallel garbage collector is disabled (RTS option
-- @-qg@).
resample :: Gen (PrimState IO)
         -> [Estimator]         -- ^ Estimation functions.
         -> Int                 -- ^ Number of resamples to compute.
         -> Sample              -- ^ Original sample.
         -> IO [Resample]
resample gen ests numResamples samples = do
  let !numSamples = U.length samples
      ixs = scanl (+) 0 $
            zipWith (+) (replicate numCapabilities q)
                        (replicate r 1 ++ repeat 0)
          where (q,r) = numResamples `quotRem` numCapabilities
  results <- mapM (const (MU.new numResamples)) ests
  done <- newChan
  forM_ (zip ixs (tail ixs)) $ \ (start,!end) -> do
    gen' <- initialize =<< (uniformVector gen 256 :: IO (U.Vector Word32))
    forkIO $ do
      let loop k ers | k >= end = writeChan done ()
                     | otherwise = do
<<<<<<< HEAD
            re <- generateM numSamples $ \_ -> do
=======
            re <- U.replicateM numSamples $ do
>>>>>>> 2df0abcf
                    r <- uniform gen'
                    return (U.unsafeIndex samples (r `mod` numSamples))
            forM_ ers $ \(est,arr) ->
                MU.write arr k . est $ re
            loop (k+1) ers
      loop start (zip ests results)
  replicateM_ numCapabilities $ readChan done
  mapM_ sort results
  mapM (liftM Resample . unsafeFreeze) results

-- | Compute a statistical estimate repeatedly over a sample, each
-- time omitting a successive element.
jackknife :: Estimator -> Sample -> U.Vector Double
jackknife est sample = U.map f . indices $ sample
    where f i = est (dropAt i sample)
{- INLINE jackknife #-}

-- | Drop the /k/th element of a vector.
dropAt :: U.Unbox e => Int -> U.Vector e -> U.Vector e
dropAt n v = U.slice 0 n v U.++ U.slice (n+1) (U.length v - n - 1) v<|MERGE_RESOLUTION|>--- conflicted
+++ resolved
@@ -22,7 +22,7 @@
 import Control.Monad (forM_, liftM, replicateM_)
 import Control.Monad.Primitive (PrimMonad, PrimState)
 import Data.Vector.Algorithms.Intro (sort)
-import Data.Vector.Generic (generateM, unsafeFreeze)
+import Data.Vector.Generic (unsafeFreeze)
 import Data.Word (Word32)
 import GHC.Conc (numCapabilities)
 import Statistics.Function (indices)
@@ -68,11 +68,7 @@
     forkIO $ do
       let loop k ers | k >= end = writeChan done ()
                      | otherwise = do
-<<<<<<< HEAD
-            re <- generateM numSamples $ \_ -> do
-=======
             re <- U.replicateM numSamples $ do
->>>>>>> 2df0abcf
                     r <- uniform gen'
                     return (U.unsafeIndex samples (r `mod` numSamples))
             forM_ ers $ \(est,arr) ->
